#!/usr/bin/env ruby

# To work without being installed as a gem:
libdir = File.expand_path(File.join(File.dirname(__FILE__), '..', 'lib'))
$:.unshift libdir unless $:.include? libdir

require 'nanite'
require 'nanite/admin'
require 'eventmachine'
require 'thin'
# IMPORTANT!
# You need raggi's patched async version of Thin at the moment to use
# the nanite-admin tool.
#
# raggi's Git repo contains a branch called 'async_for_rack' which contains the
# version of Thin you want to install.  raggi has apparently removed the 'master'
# branch of his Git repo so you may see a warning like that shown below.
#
# git clone git://github.com/raggi/thin.git thin-raggi-async
# ...
# warning: remote HEAD refers to nonexistent ref, unable to checkout.   <<==  IGNORE THIS
#
# cd thin-raggi-async/
# git checkout --track -b async_for_rack origin/async_for_rack
# warning: You appear to be on a branch yet to be born.                 <<==  IGNORE THIS
# warning: Forcing checkout of origin/async_for_rack.                   <<==  IGNORE THIS
# Branch async_for_rack set up to track remote branch refs/remotes/origin/async_for_rack.
# Switched to a new branch "async_for_rack"

# run : 'rake install' to build and install the Thin gem
# cd <NANITE>
# ./bin/nanite-admin

# When you need to update this Thin install you should be able to do a 'git pull' on the
# "async_for_rack" branch.

<<<<<<< HEAD
EM.run do
  mapper = Nanite::Mapper.start(:log_level => 'info', :host => 'localhost', :user => 'mapper', :pass => 'testing', :vhost => '/nanite')
=======
require File.dirname(__FILE__) + '/../lib/nanite'
require 'yaml'
require "optparse"


options = {:root => Dir.pwd,
            :identity => 'mapper',
            :user => 'mapper',
            :pass => 'testing',
            :ping_time => 15,
            :vhost => '/nanite',
            :host => '0.0.0.0',
            :mapper => true,
            :secure => false}

# Build a parser for the command line arguments
opts = OptionParser.new do |opts|
  opts.version = Nanite::VERSION

  opts.banner = "Usage: nanite-admin [-flags] [argument]"
  opts.define_head "Nanite Mapper: clustered head unit for self assembling cluster of ruby processes."
  opts.separator '*'*80

  opts.on("-i", "--irb-console", "Start nanite in irb console mode.") do |console|
    options[:console] = 'irb'
  end

  opts.on("-u", "--user USER", "Specify the rabbitmq username.") do |user|
    options[:user] = user
  end

  opts.on("-h", "--host HOST", "Specify the rabbitmq hostname.") do |host|
    options[:host] = host
  end

  opts.on("-P", "--port PORT", "Specify the rabbitmq PORT, default 5672.") do |port|
    options[:port] = port
  end

  opts.on("-t", "--token IDENITY_TOKEN", "Specify the nanite identity token.") do |ident|
    options[:identity] = ident
  end

  opts.on("-p", "--pass PASSWORD", "Specify the rabbitmq password") do |pass|
    options[:pass] = pass
  end

  opts.on("--ping-time PINGTIME", "Specify the ping time (how often the nanites contact the mappers)") do |ping|
    options[:ping_time] = ping
  end

  opts.on("-j", "--json", "Use JSON as the wire format rather then marshaled ruby objects") do |json|
    options[:format] = :json
  end

  opts.on("-v", "--vhost VHOST", "Specify the rabbitmq vhost") do |vhost|
    options[:vhost] = vhost
  end
  
  opts.on("-s", "--secure", "Use Security features of rabbitmq to restrict nanites to themselves") do
    options[:secure] = true
  end

  opts.on("--version", "Show the nanite version number") do |res|
    puts "Nanite Version #{opts.version}"
    exit
  end

end

opts.parse!

EM.run do
  agent = Nanite.start(options)
>>>>>>> dd96e31b
  puts "starting nanite-admin"
  Rack::Handler::Thin.run Nanite::Admin.new(mapper), :Port => 4000
end<|MERGE_RESOLUTION|>--- conflicted
+++ resolved
@@ -34,85 +34,24 @@
 # When you need to update this Thin install you should be able to do a 'git pull' on the
 # "async_for_rack" branch.
 
-<<<<<<< HEAD
-EM.run do
-  mapper = Nanite::Mapper.start(:log_level => 'info', :host => 'localhost', :user => 'mapper', :pass => 'testing', :vhost => '/nanite')
-=======
 require File.dirname(__FILE__) + '/../lib/nanite'
 require 'yaml'
 require "optparse"
 
+options = {}
 
-options = {:root => Dir.pwd,
-            :identity => 'mapper',
-            :user => 'mapper',
-            :pass => 'testing',
-            :ping_time => 15,
-            :vhost => '/nanite',
-            :host => '0.0.0.0',
-            :mapper => true,
-            :secure => false}
-
-# Build a parser for the command line arguments
 opts = OptionParser.new do |opts|
-  opts.version = Nanite::VERSION
-
-  opts.banner = "Usage: nanite-admin [-flags] [argument]"
+  opts.banner = "Usage: nanite-mapper [-flags] [argument]"
   opts.define_head "Nanite Mapper: clustered head unit for self assembling cluster of ruby processes."
   opts.separator '*'*80
 
-  opts.on("-i", "--irb-console", "Start nanite in irb console mode.") do |console|
-    options[:console] = 'irb'
-  end
-
-  opts.on("-u", "--user USER", "Specify the rabbitmq username.") do |user|
-    options[:user] = user
-  end
-
-  opts.on("-h", "--host HOST", "Specify the rabbitmq hostname.") do |host|
-    options[:host] = host
-  end
-
-  opts.on("-P", "--port PORT", "Specify the rabbitmq PORT, default 5672.") do |port|
-    options[:port] = port
-  end
-
-  opts.on("-t", "--token IDENITY_TOKEN", "Specify the nanite identity token.") do |ident|
-    options[:identity] = ident
-  end
-
-  opts.on("-p", "--pass PASSWORD", "Specify the rabbitmq password") do |pass|
-    options[:pass] = pass
-  end
-
-  opts.on("--ping-time PINGTIME", "Specify the ping time (how often the nanites contact the mappers)") do |ping|
-    options[:ping_time] = ping
-  end
-
-  opts.on("-j", "--json", "Use JSON as the wire format rather then marshaled ruby objects") do |json|
-    options[:format] = :json
-  end
-
-  opts.on("-v", "--vhost VHOST", "Specify the rabbitmq vhost") do |vhost|
-    options[:vhost] = vhost
-  end
-  
-  opts.on("-s", "--secure", "Use Security features of rabbitmq to restrict nanites to themselves") do
-    options[:secure] = true
-  end
-
-  opts.on("--version", "Show the nanite version number") do |res|
-    puts "Nanite Version #{opts.version}"
-    exit
-  end
-
+  setup_mapper_options(opts, options)
 end
 
 opts.parse!
 
 EM.run do
-  agent = Nanite.start(options)
->>>>>>> dd96e31b
+  mapper = Nanite::Mapper.start(options)
   puts "starting nanite-admin"
-  Rack::Handler::Thin.run Nanite::Admin.new(mapper), :Port => 4000
+  Rack::Handler::Thin.run(Nanite::Admin.new(mapper), :Port => 4000)
 end