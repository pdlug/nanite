require File.join(File.dirname(__FILE__), 'spec_helper')

describe Nanite::Mapper do
  include SpecHelpers

  describe "Initializing" do
    before(:each) do
      @mapper = Nanite::Mapper.new({})
    end

    it "should set the identity" do
      @mapper.identity.should_not == nil
      @mapper.identity.should =~ /mapper-.*/
    end

    it "should set the identity to a custom identity" do
      @mapper = Nanite::Mapper.new({:identity => "bob"})
      @mapper.identity.should == "mapper-bob"
    end

    it "should set the file root" do
      @mapper.options[:file_root].should == File.expand_path("#{File.dirname(__FILE__)}/../files")
    end
  end

  describe "Starting" do
    before(:each) do
      @mapper = Nanite::Mapper.new({:log_level => :debug})
      @mapper.stub!(:setup_queues)
      @mapper.stub!(:start_amqp)
    end

    it "should initialize the logger" do
      @mapper.stub!(:setup_cluster)
      run_in_em do
        @mapper.run
        Nanite::Log.logger.level.should == Logger::DEBUG
      end
    end

    it "should set up the cluster" do
<<<<<<< HEAD
      Nanite::Cluster.should_receive(:new).with(nil, 15, instance_of(String), instance_of(Nanite::Serializer), @mapper, nil, {})
=======
      Nanite::Cluster.should_receive(:new)
>>>>>>> bdf66ac3
      run_in_em do
        @mapper.run
      end
    end

    it "should set the prefetch value" do
      amqp = mock("AMQP")

      mapper = Nanite::Mapper.new(:prefetch => 11)
      mapper.stub!(:setup_offline_queue)
      mapper.stub!(:setup_message_queue)
      mapper.stub!(:start_amqp)
      mapper.stub!(:setup_cluster)

      mapper.stub!(:start_amqp).and_return(amqp)
      amqp.should_receive(:prefetch).with(11)
      mapper.run
    end

    it "should hand over callback options to the cluster" do
      @mapper = Nanite::Mapper.new({:callbacks => {:register => lambda {|*args|}}})
      @mapper.stub!(:setup_queues)
      @mapper.stub!(:start_amqp)
      Nanite::Cluster.should_receive(:new)
      run_in_em {@mapper.run}
    end
  end
end<|MERGE_RESOLUTION|>--- conflicted
+++ resolved
@@ -39,11 +39,7 @@
     end
 
     it "should set up the cluster" do
-<<<<<<< HEAD
       Nanite::Cluster.should_receive(:new).with(nil, 15, instance_of(String), instance_of(Nanite::Serializer), @mapper, nil, {})
-=======
-      Nanite::Cluster.should_receive(:new)
->>>>>>> bdf66ac3
       run_in_em do
         @mapper.run
       end
