--- conflicted
+++ resolved
@@ -40,25 +40,9 @@
     end
 
     def start_console
-<<<<<<< HEAD
       puts "Starting IRB console under ::Nanite"
       Thread.new {
         Nanite::Console.start(Nanite)
-=======
-      Nanite.log.info "starting console"
-      require 'readline'
-      Thread.new{
-        while l = Readline.readline('>> ')
-          unless l.nil? or l.strip.empty?
-            Readline::HISTORY.push(l)
-            begin
-              p eval(l, ::TOPLEVEL_BINDING)
-            rescue => e
-              Nanite.log.error "#{e.class.name}: #{e.message}\n  #{e.backtrace.join("\n  ")}"
-            end
-          end
-        end
->>>>>>> 6ca5dfa0
       }
     end
 
