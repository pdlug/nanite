--- conflicted
+++ resolved
@@ -5,7 +5,7 @@
     include ConsoleHelper
     include DaemonizeHelper
 
-    attr_reader :identity, :log, :options, :amq, :serializer, :dispatcher, :registry
+    attr_reader :identity, :log, :options, :serializer, :dispatcher, :registry, :amq
     attr_accessor :status_proc
 
     DEFAULT_OPTIONS = COMMON_DEFAULT_OPTIONS.merge({:user => 'agent', :identity => Identity.generate, :ping_time => 15,
@@ -63,7 +63,6 @@
     # port     : port AMQP broker (or node of interest) runs on,
     #            this defaults to 5672, port used by some widely
     #            used AMQP brokers (RabbitMQ and ZeroMQ)
-    #
     #
     # On start Nanite reads config.yml, so it is common to specify
     # options in the YAML file. However, when both Ruby code options
@@ -126,60 +125,10 @@
       {}
     end
 
-<<<<<<< HEAD
     def setup_queue
       amq.queue(identity, :durable => true).subscribe(:ack => true) do |info, msg|
         info.ack
         receive(msg)
-=======
-    # Does the following (in given order):
-    #
-    # 1. Establishes connection with AMQP broker.
-    # 2. If :mapper option was given to the agent, agent starts in mapper mode.
-    # 3. Loads actors.
-    # 4. Advertises services.
-    # 5. Sets up periodic timer for heartbeat notifications.
-    # 6. If :console option is given, starts a console.
-    # 7. If :daemonize option is given, agent daemonizes.
-    #
-    # Mapper listens to exclusive queue (only one consumer allowed) that has
-    # name of agent identity.
-    #
-    # See +Nanite::Agent.start+ documentation for more details.
-    def start
-      daemonize(opts[:log_file] || "#{identity}.log") if opts[:daemonize]
-
-      conn = AMQP.connect(:user  => opts[:user],
-                          :pass  => opts[:pass],
-                          :vhost => vhost,
-                          :host  => host,
-                          :port  => (opts[:port] || ::AMQP::PORT).to_i,
-                          :insist => opts[:insist] || false)
-                          
-
-      if opts[:mapper]
-        log.info "starting mapper"
-        mapper.start(conn)
-      else
-        setup_connection(conn)
-        log.info "starting nanite"
-        load_actors
-        advertise_services
-
-        EM.add_periodic_timer(ping_time) do
-          send_ping
-        end
-
-        amq.queue(identity, :exclusive => true).subscribe{ |msg|
-          if opts[:threaded_actors]
-            Thread.new(msg) do |msg_in_thread|
-              dispatcher.handle(load_packet(msg_in_thread))
-            end
-          else
-            dispatcher.handle(load_packet(msg))
-          end
-        }
->>>>>>> dd96e31b
       end
     end
 
@@ -200,63 +149,5 @@
         (a.to_f + b.to_f + c.to_f) / 3
       end
     end
-<<<<<<< HEAD
-=======
-
-    # Setup Message queue instance used by the agent.
-    # For documentation, see AMQP::MQ in amqp gem rdoc.
-    def setup_connection(conn)
-      Thread.current[:mq] = MQ.new(conn)
-    end
-    
-    # Message queue instance used by the agent.
-    # For documentation, see AMQP::MQ in amqp gem rdoc.
-    def amq
-      Thread.current[:mq]
-    end
-
-    def pending
-      @pending ||= {}
-    end
-
-    # Request callbacks. Keys in this hash are
-    # request tokens, and values are timestamps
-    # so mapper can check up if request has timed
-    # out and should be removed.
-    def callbacks
-      @callbacks ||= {}
-    end
-
-    # Request results. Keys in this hash are
-    # request tokens.
-    def results
-      @results ||= {}
-    end
-
-    # Returns a logger instance used by the agent.
-    def log
-      @log ||= begin
-                 log = Logger.new((log_dir||root||Dir.pwd) / "nanite.#{identity}.log")
-                 log.level = log_level
-                 log
-               end
-      @log
-    end
-
-    protected
-    
-    def secure?
-      @secure
-    end
-    
-    def daemonize(log_file)
-      exit if fork
-      Process.setsid
-      exit if fork
-      $stdin.reopen("/dev/null")
-      $stdout.reopen(log_file, "a")
-      $stderr.reopen($stdout)
-    end
->>>>>>> dd96e31b
   end
 end