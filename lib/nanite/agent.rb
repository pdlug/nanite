--- conflicted
+++ resolved
@@ -227,14 +227,9 @@
     end
 
     # Registers actor instance with given prefix
-<<<<<<< HEAD
-    def register(prefix, actor_instance=nil)
-      dispatcher.register(prefix, actor_instance)
-=======
     def register(actor_instance, prefix = nil)
       log.info "Registering #{actor_instance.inspect} with prefix #{prefix.inspect}"
       dispatcher.register(actor_instance, prefix)
->>>>>>> 4f8f17bf
     end
 
     # Returns dispatcher instance associated with this agent.
