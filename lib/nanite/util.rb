class String
  ##
  # Convert to snake case.
  #
  #   "FooBar".snake_case           #=> "foo_bar"
  #   "HeadlineCNNNews".snake_case  #=> "headline_cnn_news"
  #   "CNN".snake_case              #=> "cnn"
  #
  # @return [String] Receiver converted to snake case.
  #
  # @api public
  def snake_case
    return self.downcase if self =~ /^[A-Z]+$/
    self.gsub(/([A-Z]+)(?=[A-Z][a-z]?)|\B[A-Z]/, '_\&') =~ /_*(.*)/
    return $+.downcase
  end

  ##
  # Convert a constant name to a path, assuming a conventional structure.
  #
  #   "FooBar::Baz".to_const_path # => "foo_bar/baz"
  #
  # @return [String] Path to the file containing the constant named by receiver
  #   (constantized string), assuming a conventional structure.
  #
  # @api public
  def to_const_path
    snake_case.gsub(/::/, "/")
  end
end

class Object
<<<<<<< HEAD
  module InstanceExecHelper; end
  include InstanceExecHelper
  def instance_exec(*args, &block)
    begin
      old_priority, Thread.current.priority = Thread.current.priority, 3
      n = 0
      n += 1 while respond_to?(mname="__instance_exec#{n}")
      InstanceExecHelper.module_eval{ define_method(mname, &block) }
    ensure
      Thread.current.priority = old_priority
    end
    begin
      ret = send(mname, *args)
    ensure
      InstanceExecHelper.module_eval{ remove_method(mname) } rescue nil
    end
    ret
  end unless instance_methods.include?(:instance_exec)
=======
  unless defined? instance_exec # 1.9 and 1.8.7
    module InstanceExecHelper; end
    include InstanceExecHelper

    # Evaluate the block with the given arguments within the context of
    # this object, so self is set to the method receiver.
    #
    # From Mauricio's http://eigenclass.org/hiki/bounded+space+instance_exec
    def instance_exec(*args, &block)
      begin
        old_critical, Thread.critical = Thread.critical, true
        n = 0
        n += 1 while respond_to?(method_name = "__instance_exec#{n}")
        InstanceExecMethods.module_eval { define_method(method_name, &block) }
      ensure
        Thread.critical = old_critical
      end

      begin
        send(method_name, *args)
      ensure
        InstanceExecMethods.module_eval { remove_method(method_name) } rescue nil
      end
    end
  end
>>>>>>> 7b77a86a
end<|MERGE_RESOLUTION|>--- conflicted
+++ resolved
@@ -30,26 +30,6 @@
 end
 
 class Object
-<<<<<<< HEAD
-  module InstanceExecHelper; end
-  include InstanceExecHelper
-  def instance_exec(*args, &block)
-    begin
-      old_priority, Thread.current.priority = Thread.current.priority, 3
-      n = 0
-      n += 1 while respond_to?(mname="__instance_exec#{n}")
-      InstanceExecHelper.module_eval{ define_method(mname, &block) }
-    ensure
-      Thread.current.priority = old_priority
-    end
-    begin
-      ret = send(mname, *args)
-    ensure
-      InstanceExecHelper.module_eval{ remove_method(mname) } rescue nil
-    end
-    ret
-  end unless instance_methods.include?(:instance_exec)
-=======
   unless defined? instance_exec # 1.9 and 1.8.7
     module InstanceExecHelper; end
     include InstanceExecHelper
@@ -75,5 +55,4 @@
       end
     end
   end
->>>>>>> 7b77a86a
 end