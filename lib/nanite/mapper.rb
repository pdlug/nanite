module Nanite
  # Mappers are control nodes in nanite clusters. Nanite clusters
  # can follow peer-to-peer model of communication as well as client-server,
  # and mappers are nodes that know who to send work requests to agents.
  #
  # Mappers can reside inside a front end web application written in Merb/Rails
  # and distribute heavy lifting to actors that register with the mapper as soon
  # as they go online.
  #
  # Each mapper tracks nanites registered with it. It periodically checks
  # when the last time a certain nanite sent a heartbeat notification,
  # and removes those that have timed out from the list of available workers.
  # As soon as a worker goes back online again it re-registers itself
  # and the mapper adds it to the list and makes it available to
  # be called again.
  #
  # This makes Nanite clusters self-healing and immune to individual node
  # failures.
  class Mapper
    include AMQPHelper
    include ConsoleHelper
    include DaemonizeHelper

    attr_reader :cluster, :identity, :job_warden, :options, :serializer, :amq

    DEFAULT_OPTIONS = COMMON_DEFAULT_OPTIONS.merge({:user => 'mapper', :identity => Identity.generate, :agent_timeout => 15,
      :offline_redelivery_frequency => 10, :persistent => false, :offline_failsafe => false}) unless defined?(DEFAULT_OPTIONS)

    # Initializes a new mapper and establishes
    # AMQP connection. This must be used inside EM.run block or if EventMachine reactor
    # is already started, for instance, by a Thin server that your Merb/Rails
    # application runs on.
    #
    # Mapper options:
    #
    # identity    : identity of this mapper, may be any string
    #
    # format      : format to use for packets serialization. Can be :marshal, :json or :yaml or :secure.
    #               Defaults to Ruby's Marshall format. For interoperability with
    #               AMQP clients implemented in other languages, use JSON.
    #
    #               Note that Nanite uses JSON gem,
    #               and ActiveSupport's JSON encoder may cause clashes
    #               if ActiveSupport is loaded after JSON gem.
    #
    #               Also using the secure format requires prior initialization of the serializer, see
    #               SecureSerializer.init
    #
    # log_level   : the verbosity of logging, can be debug, info, warn, error or fatal.
    #
    # agent_timeout   : how long to wait before an agent is considered to be offline
    #                   and thus removed from the list of available agents.
    #
    # log_dir    : log file path, defaults to the current working directory.
    #
    # console     : true tells mapper to start interactive console
    #
    # daemonize   : true tells mapper to daemonize
    #
    # pid_dir     : path to the directory where the agent stores its pid file (only if daemonized)
    #               defaults to the root or the current working directory.
    #
    # offline_redelivery_frequency : The frequency in seconds that messages stored in the offline queue will be retrieved
    #                                for attempted redelivery to the nanites. Default is 10 seconds.
    #
    # persistent  : true instructs the AMQP broker to save messages to persistent storage so that they aren't lost when the
    #               broker is restarted. Default is false. Can be overriden on a per-message basis using the request and push methods.
    # 
    # secure      : use Security features of rabbitmq to restrict nanites to themselves
    #
    # Connection options:
    #
    # vhost    : AMQP broker vhost that should be used
    #
    # user     : AMQP broker user
    #
    # pass     : AMQP broker password
    #
    # host     : host AMQP broker (or node of interest) runs on,
    #            defaults to 0.0.0.0
    #
    # port     : port AMQP broker (or node of interest) runs on,
    #            this defaults to 5672, port used by some widely
    #            used AMQP brokers (RabbitMQ and ZeroMQ)
    #
    # @api :public:
    def self.start(options = {})
      mapper = new(options)
      mapper.run
      mapper
    end

    def initialize(options)
      @options = DEFAULT_OPTIONS.clone.merge(options)
      root = options[:root] || @options[:root]
      custom_config = if root
        file = File.expand_path(File.join(root, 'config.yml'))
        File.exists?(file) ? (YAML.load(IO.read(file)) || {}) : {}
      else
        {}
      end
      options.delete(:identity) unless options[:identity]
      @options.update(custom_config.merge(options))
      @identity = "mapper-#{@options[:identity]}"
      @options[:file_root] ||= File.join(@options[:root], 'files')
      @options.freeze
    end
    
    def run
<<<<<<< HEAD
      setup_logging
=======
      log_path = false
      if @options[:daemonize]
        log_path = (@options[:log_dir] || @options[:root] || Dir.pwd)
      end
      Nanite::Log.init(@identity, log_path)
      Nanite::Log.level = @options[:log_level] if @options[:log_level]
>>>>>>> 8cd5c3f1
      @serializer = Serializer.new(@options[:format])
      pid_file = PidFile.new(@identity, @options)
      pid_file.check
      if @options[:daemonize]
        daemonize
        pid_file.write
        at_exit { pid_file.remove }
      else
        trap("INT") {exit}
      end
      @amq = start_amqp(@options)
      @job_warden = JobWarden.new(@serializer)
      setup_cluster
      Nanite::Log.info('starting mapper')
      setup_queues
      start_console if @options[:console] && !@options[:daemonize]
    end

    # Make a nanite request which expects a response.
    #
    # ==== Parameters
    # type<String>:: The dispatch route for the request
    # payload<Object>:: Payload to send.  This will get marshalled en route
    #
    # ==== Options
    # :selector<Symbol>:: Method for selecting an actor.  Default is :least_loaded.
    #   :least_loaded:: Pick the nanite which has the lowest load.
    #   :all:: Send the request to all nanites which respond to the service.
    #   :random:: Randomly pick a nanite.
    #   :rr: Select a nanite according to round robin ordering.
    # :target<String>:: Select a specific nanite via identity, rather than using
    #   a selector.
    # :offline_failsafe<Boolean>:: Store messages in an offline queue when all
    #   the nanites are offline. Messages will be redelivered when nanites come online.
    #   Default is false unless the mapper was started with the --offline-failsafe flag.
    # :persistent<Boolean>:: Instructs the AMQP broker to save the message to persistent
    #   storage so that it isnt lost when the broker is restarted.
    #   Default is false unless the mapper was started with the --persistent flag.
    # :intermediate_handler:: Takes a lambda to call when an IntermediateMessage
    #   event arrives from a nanite.  If passed a Hash, hash keys should correspond to
    #   the IntermediateMessage keys provided by the nanite, and each should have a value
    #   that is a lambda/proc taking the parameters specified here.  Can supply a key '*'
    #   as a catch-all for unmatched keys.
    #
    # ==== Block Parameters for intermediate_handler
    # key<String>:: array of unique keys for which intermediate state has been received
    #   since the last call to this block.
    # nanite<String>:: nanite which sent the message.
    # state:: most recently delivered intermediate state for the key provided.
    # job:: (optional) -- if provided, this parameter gets the whole job object, if there's
    #   a reason to do more complex work with the job.
    #
    # ==== Block Parameters
    # :results<Object>:: The returned value from the nanite actor.
    #
    # @api :public:
    def request(type, payload = '', opts = {}, &blk)
      request = build_deliverable(Request, type, payload, opts)
      send_request(request, opts, &blk)
    end

    # Send request with pre-built request instance
    def send_request(request, opts = {}, &blk)
      request.reply_to = identity
      intm_handler = opts.delete(:intermediate_handler)
      targets = cluster.targets_for(request)
      if !targets.empty?
        job = job_warden.new_job(request, targets, intm_handler, blk)
        cluster.route(request, job.targets)
        job
      elsif opts.key?(:offline_failsafe) ? opts[:offline_failsafe] : options[:offline_failsafe]
        job_warden.new_job(request, [], intm_handler, blk)
        cluster.publish(request, 'mapper-offline')
        :offline
      else
        false
      end
    end
      
    # Make a nanite request which does not expect a response.
    #
    # ==== Parameters
    # type<String>:: The dispatch route for the request
    # payload<Object>:: Payload to send.  This will get marshalled en route
    #
    # ==== Options
    # :selector<Symbol>:: Method for selecting an actor.  Default is :least_loaded.
    #   :least_loaded:: Pick the nanite which has the lowest load.
    #   :all:: Send the request to all nanites which respond to the service.
    #   :random:: Randomly pick a nanite.
    #   :rr: Select a nanite according to round robin ordering.
    # :offline_failsafe<Boolean>:: Store messages in an offline queue when all
    #   the nanites are offline. Messages will be redelivered when nanites come online.
    #   Default is false unless the mapper was started with the --offline-failsafe flag.
    # :persistent<Boolean>:: Instructs the AMQP broker to save the message to persistent
    #   storage so that it isnt lost when the broker is restarted.
    #   Default is false unless the mapper was started with the --persistent flag.
    #
    # @api :public:
    def push(type, payload = '', opts = {})
      push = build_deliverable(Push, type, payload, opts)
      targets = cluster.targets_for(push)
      if !targets.empty?
        cluster.route(push, targets)
        true
      elsif opts.key?(:offline_failsafe) ? opts[:offline_failsafe] : options[:offline_failsafe]
        cluster.publish(push, 'mapper-offline')
        :offline
      else
        false
      end
    end

    private

    def build_deliverable(deliverable_type, type, payload, opts)
      deliverable = deliverable_type.new(type, payload, opts)
      deliverable.from = identity
      deliverable.token = Identity.generate
      deliverable.persistent = opts.key?(:persistent) ? opts[:persistent] : options[:persistent]
      deliverable
    end

    def setup_queues
      setup_offline_queue
      setup_message_queue
    end

    def setup_offline_queue
      offline_queue = amq.queue('mapper-offline', :durable => true)
      offline_queue.subscribe(:ack => true) do |info, deliverable|
        deliverable = serializer.load(deliverable)
        targets = cluster.targets_for(deliverable)
        unless targets.empty?
          info.ack
          if deliverable.kind_of?(Request)
            if job = job_warden.jobs[deliverable.token]
              job.targets = targets
            else
              deliverable.reply_to = identity
              job_warden.new_job(deliverable, targets)
            end
          end
          cluster.route(deliverable, targets)
        end
      end

      EM.add_periodic_timer(options[:offline_redelivery_frequency]) { offline_queue.recover }
    end

    def setup_message_queue
      amq.queue(identity, :exclusive => true).bind(amq.fanout(identity)).subscribe do |msg|
        begin
          msg = serializer.load(msg)
          Nanite::Log.debug("got result from #{msg.from}: #{msg.results.inspect}")
          job_warden.process(msg)
        rescue Exception => e
          Nanite::Log.error("Error handling result: #{e.message}")
        end
      end
    end
    
    def setup_logging
      log_path = false
      if @options[:daemonize]
        log_path = (@options[:log_dir] || @options[:root] || Dir.pwd)
      end
      Log.init(@identity, log_path)
      Log.level = @options[:log_level] if @options[:log_level]
    end
    
    def setup_cluster
      @cluster = Cluster.new(@amq, @options[:agent_timeout], @options[:identity], @serializer, self, @options[:redis], @options[:callbacks])
    end
  end
end
<|MERGE_RESOLUTION|>--- conflicted
+++ resolved
@@ -107,16 +107,7 @@
     end
     
     def run
-<<<<<<< HEAD
       setup_logging
-=======
-      log_path = false
-      if @options[:daemonize]
-        log_path = (@options[:log_dir] || @options[:root] || Dir.pwd)
-      end
-      Nanite::Log.init(@identity, log_path)
-      Nanite::Log.level = @options[:log_level] if @options[:log_level]
->>>>>>> 8cd5c3f1
       @serializer = Serializer.new(@options[:format])
       pid_file = PidFile.new(@identity, @options)
       pid_file.check
@@ -284,8 +275,8 @@
       if @options[:daemonize]
         log_path = (@options[:log_dir] || @options[:root] || Dir.pwd)
       end
-      Log.init(@identity, log_path)
-      Log.level = @options[:log_level] if @options[:log_level]
+      Nanite::Log.init(@identity, log_path)
+      Nanite::Log.level = @options[:log_level] if @options[:log_level]
     end
     
     def setup_cluster
