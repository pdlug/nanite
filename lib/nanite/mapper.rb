require 'nanite'
require 'nanite/reducer'
require 'nanite/dispatcher'

module Nanite
  class << self

    attr_accessor :mapper

    def request(type, payload="", opts = {}, &blk)
      Nanite.mapper.request(type, payload, opts,  &blk)
    end

    def push(type, payload="", opts = {})
      Nanite.mapper.push(type, payload, opts)
    end
  end

  class Mapper
    def self.start(opts={})
      EM.run{
        ping_time = opts.delete(:ping_time) || 15
        start_console = opts.delete(:console)
        AMQP.start opts
        Nanite.mapper = Mapper.new(ping_time)
        Nanite.start_console if start_console
      }
    end

    attr_accessor :nanites, :timeouts
    def log *args
      p args
    end

    def initialize(ping_time)
      @identity = Nanite.gensym
      @ping_time = ping_time
      @nanites = {}
      @amq = MQ.new
      @timeouts = {}
      setup_queues
      log "starting mapper with nanites(#{@nanites.keys.size}):", @nanites.keys
      EM.add_periodic_timer(@ping_time) do
        check_pings
        EM.next_tick { check_timeouts }
      end
    end

    def select_nanites
      names = []
      @nanites.each do |name, state|
        names << [name, state] if yield(name, state)
      end
      names
    end
<<<<<<< HEAD
    
    def least_loaded(res)
      candidates = select_nanites { |n,r| r[:services].include?(res) }
      [candidates.min { |a,b|  a[1][:status] <=> b[1][:status] }]
      #sorted = candidates.sort { |a,b|  a[1][:status] <=> b[1][:status] }
      #case sorted.size
    end
    
    def all(res)
      select_nanites { |n,r| r[:services].include?(res) }
    end
    
    def random(res)
      candidates = select_nanites { |n,r| r[:services].include?(res) }
      [candidates[rand(candidates.size)]]
    end
    
    def rr(res)
      @last ||= {}
      @last[res] ||= 0
      candidates = select_nanites { |n,r| r[:services].include?(res) }
      @last[res] = 0 if @last[res] >= candidates.size
      candidate = [candidates[@last[res]]]
      @last[res] += 1
      candidate
    end
    
    def request(type, payload="", opts = {:selector => :least_loaded, :timeout => 60}, &blk)
=======

    def request(type, payload="", opts = {}, &blk)
      defaults = {:selector => :least_loaded, :timeout => 60}
      opts = defaults.merge(opts)
>>>>>>> 5950c43d
      req = Nanite::Request.new(type, payload)
      req.token = Nanite.gensym
      req.reply_to = Nanite.identity
      answer = nil
      if target = opts[:target]
        answer = route_specific(req, target)
      else
        answer = route(req, opts[:selector])
      end
      return false unless answer
      Nanite.callbacks[answer.token] = blk if blk
      Nanite.reducer.watch_for(answer)
      @timeouts[answer.token] = (Time.now + (opts[:timeout] || 60) ) if opts[:timeout]
      answer.token
    end

    def push(type, payload="", opts = {:selector => :least_loaded, :timeout => 60})
      req = Nanite::Request.new(type, payload)
      req.token = Nanite.gensym
      req.reply_to = nil
      if answer = route(req, opts[:selector])
        true
      else
        false
      end
    end

    private

      def setup_queues
        log "setting up queues"
        @amq.queue("heartbeat#{@identity}",:exclusive => true).bind(@amq.fanout('heartbeat')).subscribe{ |ping|
          handle_ping(Nanite.load_packet(ping))
        }
        @amq.queue("mapper#{@identity}",:exclusive => true).bind(@amq.fanout('registration')).subscribe{ |msg|
          register(Nanite.load_packet(msg))
        }
        @amq.queue(Nanite.identity, :exclusive => true).subscribe{ |msg|
          Nanite.reducer.handle_result(Nanite.load_packet(msg))
        }
      end

      def handle_ping(ping)
        if nanite = @nanites[ping.from]
          nanite[:timestamp] = Time.now
          nanite[:status] = ping.status
          @amq.queue(ping.identity).publish(Nanite.dump_packet(Nanite::Pong.new))
        else
          @amq.queue(ping.identity).publish(Nanite.dump_packet(Nanite::Advertise.new))
        end
      end

      def check_pings
        time = Time.now
        @nanites.each do |name, state|
          if (time - state[:timestamp]) > @ping_time
            @nanites.delete(name)
            log "removed #{name} from mapping/registration"
          end
        end
      end

      def register(reg)
        @nanites[reg.identity] = {:timestamp => Time.now,
                                  :services => reg.services,
                                  :status    => reg.status}
        log "registered:", reg.identity, @nanites[reg.identity]
      end

      def least_loaded(res)
        candidates = select_nanites { |n,r| r[:services].include?(res) }
        return [] if candidates.empty?
      
        [candidates.min { |a,b|  a[1][:status] <=> b[1][:status] }]
      end
      
      def all(res)
        select_nanites { |n,r| r[:services].include?(res) }
      end
      
      def random(res)
        candidates = select_nanites { |n,r| r[:services].include?(res) }
        return [] if candidates.empty?
      
        [candidates[rand(candidates.size)]]
      end


      def check_timeouts
        puts "checking timeouts"
        time = Time.now
        @timeouts.each do |tok, timeout|
          if time > timeout
            timeout = @timeouts.delete(tok)
            p "request timeout: #{tok}"
            callback = Nanite.callbacks.delete(tok)
            callback.call(nil) if callback
          end
        end
      end
      
      def route_specific(req, target)
        if @nanites[target]
          answer = Answer.new(req.token)
          answer.workers = [target]

          EM.next_tick {
            send_request(req, target)
          }
          answer
        else
          nil
        end
      end
      
      def route(req, selector)
        targets = __send__(selector, req.type)
        unless targets.empty?
          answer = Answer.new(req.token)
      
          workers = targets.map{|t| t.first }
      
          answer.workers = Hash[*workers.zip(Array.new(workers.size, :waiting)).flatten]
      
          EM.next_tick {
            workers.each do |worker|
              send_request(req, worker)
            end
          }
          answer
        else
          nil
        end
      end
      
      def send_request(req, target)
        @amq.queue(target).publish(Nanite.dump_packet(req))
      end

  end
end<|MERGE_RESOLUTION|>--- conflicted
+++ resolved
@@ -53,41 +53,10 @@
       end
       names
     end
-<<<<<<< HEAD
-    
-    def least_loaded(res)
-      candidates = select_nanites { |n,r| r[:services].include?(res) }
-      [candidates.min { |a,b|  a[1][:status] <=> b[1][:status] }]
-      #sorted = candidates.sort { |a,b|  a[1][:status] <=> b[1][:status] }
-      #case sorted.size
-    end
-    
-    def all(res)
-      select_nanites { |n,r| r[:services].include?(res) }
-    end
-    
-    def random(res)
-      candidates = select_nanites { |n,r| r[:services].include?(res) }
-      [candidates[rand(candidates.size)]]
-    end
-    
-    def rr(res)
-      @last ||= {}
-      @last[res] ||= 0
-      candidates = select_nanites { |n,r| r[:services].include?(res) }
-      @last[res] = 0 if @last[res] >= candidates.size
-      candidate = [candidates[@last[res]]]
-      @last[res] += 1
-      candidate
-    end
-    
-    def request(type, payload="", opts = {:selector => :least_loaded, :timeout => 60}, &blk)
-=======
 
     def request(type, payload="", opts = {}, &blk)
       defaults = {:selector => :least_loaded, :timeout => 60}
       opts = defaults.merge(opts)
->>>>>>> 5950c43d
       req = Nanite::Request.new(type, payload)
       req.token = Nanite.gensym
       req.reply_to = Nanite.identity
@@ -174,6 +143,17 @@
       
         [candidates[rand(candidates.size)]]
       end
+      
+      def rr(res)
+        @last ||= {}
+        @last[res] ||= 0
+        candidates = select_nanites { |n,r| r[:services].include?(res) }
+        return [] if candidates.empty?
+        @last[res] = 0 if @last[res] >= candidates.size
+        candidate = candidates[@last[res]]
+        @last[res] += 1
+        [candidate]
+      end
 
 
       def check_timeouts
