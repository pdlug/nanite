module Nanite
  class Agent
    # Assigns a mapper to this agent.
    #
    # @api :public:
    def mapper=(map)
      @mapper = map
    end

    # Returns a mapper associated with this agent.
    #
    # @api :public:
    def mapper
      @mapper ||= Mapper.new(self)
    end

    # Make a nanite request which expects a response.
    #
    # ==== Parameters
    # type<String>:: The dispatch route for the request
    # payload<Object>:: Payload to send.  This will get marshalled en route
    #
    # ==== Options
    # :selector<Symbol>:: Method for selecting an actor.  Default is :least_loaded.
    #   :least_loaded:: Pick the nanite which has the lowest load.
    #   :all:: Send the request to all nanites which respond to the service.
    #   :random:: Randomly pick a nanite.
    #   :rr: Select a nanite according to round robin ordering.
    # :timeout<Numeric>:: The timeout in seconds before giving up on a response.
    #   Defaults to 60.
    # :target<String>:: Select a specific nanite via identity, rather than using
    #   a selector.
    # :offline_failsafe<Boolean>:: Store messages in an offline queue when all
    #   the nanites are offline. Messages will be redelivered when nanites come online.
    #   Default is false.
    #
    # ==== Block Parameters
    # :results<Object>:: The returned value from the nanite actor.
    #
    # @api :public:
    def request(type, payload="", opts = {}, &blk)
      mapper.request(type, payload, opts,  &blk)
    end

    # Make a nanite request which does not expect a response.
    #
    # ==== Parameters
    # type<String>:: The dispatch route for the request
    # payload<Object>:: Payload to send.  This will get marshalled en route
    #
    # ==== Options
    # :selector<Symbol>:: Method for selecting an actor.  Default is :least_loaded.
    #   :least_loaded:: Pick the nanite which has the lowest load.
    #   :all:: Send the request to all nanites which respond to the service.
    #   :random:: Randomly pick a nanite.
    #   :rr: Select a nanite according to round robin ordering.
    # :offline_failsafe<Boolean>:: Store messages in an offline queue when all
    #   the nanites are offline. Messages will be redelivered when nanites come online.
    #   Default is false.
    #
    # @api :public:
    def push(type, payload="", opts = {})
      mapper.push(type, payload, opts)
    end
  end

  # Mappers are control nodes in nanite clusters. Nanite clusters
  # can follow peer-to-peer model of communication as well as client-server,
  # and mappers are nodes that know who to send work requests to.
  #
  # Mappers can reside inside a front end web application written in Merb/Rails
  # and distribute heavy lifting to actors that register with the mapper as soon
  # as they go online.
  #
  # Each mapper tracks nanites registered with it. It periodically checks
  # when the last time a certain nanite sent a heartbeat notification,
  # and removes those that have timed out from the list of available workers.
  # As soon as a worker goes back online again it re-registers itself
  # and the mapper adds it to the list and makes it available to
  # be called again.
  #
  # This makes Nanite clusters self-healing and immune to individual node
  # failures.
  #
  # Nanites known to mapper are stored in a hash, where keys are nanite
  # identities (that you specify using the :identity option), and whose value
  # is a hash consisting of the triple representing timestamps/status/services.
  class Mapper
    attr_reader :agent, :nanites, :timeouts

    DEFAULT_RESPONSE_TIMEOUT = 60

    class Timeout < Struct.new(:deadline, :offline_failsafe, :request)
    end

    # Initializes mapper from agent instance.
    #
    # Initially nanites list is empty, and gets populated
    # as agents in the nanite cluster go online and advertise
    # their services.
    def initialize(agent)
      @identity = Nanite.gensym
      @agent = agent
      @nanites = {}
    end

    # Starts mapper operations. On start mapper sets up the following
    # queues with the AMQP broker:
    #
    # heartbeat#{identity} for heartbeat notifications
    # mapper#{identity} for registration notifications
    # identity value is used for messages queue (work requests queue) name
    #
    # Mapper tracks request timeouts in timeouts hash and when a request times out
    # the request token and a callback for it are deleted.
    #
    # @api :public:
    def start
      @timeouts = {}
      setup_queues
      agent.log.info "starting mapper with nanites(#{@nanites.keys.size}):\n#{@nanites.keys.join(',')}"
      EM.add_periodic_timer(agent.ping_time) do
        check_pings
        EM.next_tick { check_timeouts }
      end
    end

    # Message queue instance used for communication.
    # You are likely to not need direct access to AMQP
    # exchanges/queues, so this method is a part of plugin
    # API.
    # For documentation, see AMQP::MQ in amqp gem rdoc.
    #
    # @api :plugin:
    def amq
      @amq ||= MQ.new
    end

    # select nanite name/state pairs for those given block
    # returns true
    #
    # used by selectors specified to request messages
    #
    # @api :plugin:
    def select_nanites
      names = []
      @nanites.each do |name, state|
        names << [name, state] if yield(name, state)
      end
      names
    end

    # Assembles and routes a request packet to nanites
    # that satisfy given selector. Registers a callback
    # since this method assumes, you want to get results back.
    #
    # See Nanite::Mapper#request documentation for details
    # and available options.
    #
    # @api :plugin:
    def request(type, payload="", opts = {}, &blk)
      defaults = {:selector => :least_loaded, :timeout => DEFAULT_RESPONSE_TIMEOUT, :offline_failsafe => false}
      opts = defaults.merge(opts)
      req = Request.new(type, payload, opts.merge(:from => agent.identity))
      req.token = Nanite.gensym
      req.reply_to = agent.identity
      answer = nil
      if target = opts[:target]
        answer = route_specific(req, target)
      else
        answer = route(req, opts[:selector])
      end
      if answer
        agent.callbacks[answer.token] = blk if blk
        agent.reducer.watch_for(answer)
        if opts[:timeout]
          @timeouts[answer.token] = Timeout.new((Time.now + (opts[:timeout] || DEFAULT_RESPONSE_TIMEOUT) ), opts[:offline_failsafe], req)
        end
        answer.token
      elsif opts[:offline_failsafe]
        route_offline(req)
        :offline
      end
    end

    # Assembles and routes a request packet to nanites
    # that satisfy given selector. Registers a callback
    # since this method assumes, you want to get results back.
    #
    # See Nanite::Mapper#push documentation for details
    # and available options.
    #
    # @api :plugin:
    def push(type, payload="", opts = {:selector => :least_loaded, :timeout => DEFAULT_RESPONSE_TIMEOUT, :offline_failsafe => false})
      req = Request.new(type, payload, opts.merge(:from => agent.identity))
      req.token = Nanite.gensym
      req.reply_to = nil
      if answer = route(req, opts[:selector])
        true
      elsif opts[:offline_failsafe]
        route_offline(req)
        :offline
      else
        false
      end
    end

    private

    def setup_queues
      agent.log.debug "setting up queues"
      amq.queue("heartbeat-#{agent.identity}", :exclusive => true).bind(amq.fanout('heartbeat')).subscribe{ |ping|
        agent.log.debug "Got heartbeat"
        handle_ping(agent.load_packet(ping))
      }
      amq.queue("registration-#{agent.identity}", :exclusive => true).bind(amq.fanout('registration')).subscribe{ |msg|
        agent.log.debug "Got registration"
        register(agent.load_packet(msg))
      }
<<<<<<< HEAD
      amq.queue(agent.identity, :exclusive => true).bind(amq.fanout(agent.identity)).subscribe{ |msg|
=======

      offline_queue = amq.queue("nanite-offline")
      offline_queue.subscribe(:ack => true) do |info, req|
        req = agent.load_packet(req)
        if answer = reroute(req)
          timeout = Time.now + (req.timeout || DEFAULT_RESPONSE_TIMEOUT)
          timer = EM::PeriodicTimer.new(agent.ping_time) do
            EM.next_tick do
              if Time.now > timeout
                agent.callbacks.delete(answer.token)
                timer.cancel
              end
            end
          end
          agent.callbacks[answer.token] = lambda do
            info.ack
            timer.cancel
          end
          agent.reducer.watch_for(answer)
        end
      end

      EM.add_periodic_timer(agent.offline_redelivery_frequency) { offline_queue.recover }

      amq.queue(agent.identity, :exclusive => true).subscribe{ |msg|
>>>>>>> e49f2b5c
        msg = agent.load_packet(msg)
        agent.log.debug "Got a message: #{msg.inspect}"
        agent.reducer.handle_result(msg)
      }
    end

    def reroute(req)
      req.reply_to = agent.identity
      if req.target
        route_specific(req, req.target)
      else
        route(req, req.selector)
      end
    end

    # updates nanite information (last ping timestamps, status)
    # when heartbeat message is received
    def handle_ping(ping)
      # from is Nanite's identity, see
      # Ping packet implementation in packets.rb
      if nanite = @nanites[ping.from]
        nanite[:timestamp] = Time.now
        nanite[:status] = ping.status
        amq.queue(ping.identity).publish(agent.dump_packet(Pong.new))
      else
        amq.queue(ping.identity).publish(agent.dump_packet(Advertise.new))
      end
    end

    # checks for nanites that timed out their heartbeat
    # notifications, and removes them from the list of
    # available workers
    def check_pings
      time = Time.now
      @nanites.each do |name, state|
        if (time - state[:timestamp]) > agent.ping_time + 1
          @nanites.delete(name)
          agent.log.info "removed #{name} from mapping/registration"
        end
      end
    end

    # adds nanite to nanites map: key is nanite's identity
    # and value is a timestamp/services/status triple implemented
    # as a hash
    def register(reg)
      @nanites[reg.identity] = {:timestamp => Time.now,
        :services => reg.services,
        :status    => reg.status}
      agent.log.info "registered: #{reg.identity}, #{@nanites[reg.identity]}"
    end

    # returns least loaded nanite that provides given service
    def least_loaded(res)
      candidates = select_nanites { |n,r| r[:services].include?(res) }
      return [] if candidates.empty?

      [candidates.min { |a,b|  a[1][:status] <=> b[1][:status] }]
    end

    # returns all nanites that provide given service
    def all(res)
      select_nanites { |n,r| r[:services].include?(res) }
    end

    def random(res)
      candidates = select_nanites { |n,r| r[:services].include?(res) }
      return [] if candidates.empty?

      [candidates[rand(candidates.size)]]
    end

    # selects next nanite that provides given resource
    # using round robin rotation
    def rr(res)
      @last ||= {}
      @last[res] ||= 0
      candidates = select_nanites { |n,r| r[:services].include?(res) }
      return [] if candidates.empty?
      @last[res] = 0 if @last[res] >= candidates.size
      candidate = candidates[@last[res]]
      @last[res] += 1
      [candidate]
    end

    # checks pending requests for expiration and removes
    # those that timed out
    def check_timeouts
      time = Time.now
      @timeouts.each do |tok, timeout|
        if time > timeout.deadline
          @timeouts.delete(tok)
          agent.log.info "request timeout: #{tok}"
          if timeout.offline_failsafe
            route_offline(timeout.request)
          end
          callback = agent.callbacks.delete(tok)
          callback.call(nil) if callback
        end
      end
    end

    # unicast routing method
    def route_specific(req, target)
      if @nanites[target]
        answer = Answer.new(agent,req.token)
        answer.workers = [target]

        EM.next_tick {
          send_request(req, target)
        }
        answer
      else
        nil
      end
    end

    # multicast routing method
    def route(req, selector)
      targets = __send__(selector, req.type)
      unless targets.empty?
        answer = Answer.new(agent, req.token)

        workers = targets.map{|t| t.first }

        answer.workers = Hash[*workers.zip(Array.new(workers.size, :waiting)).flatten]

        EM.next_tick {
          workers.each do |worker|
            send_request(req, worker)
          end
        }
        answer
      else
        nil
      end
    end

    # route to the persistent offline queue in the broker
    def route_offline(req)
      EM.next_tick {
        send_request(req, "nanite-offline")
      }
    end

    # dumps packet and passes it to the "transport layer"
    def send_request(req, target)
      amq.queue(target).publish(agent.dump_packet(req))
    end
  end
end
<|MERGE_RESOLUTION|>--- conflicted
+++ resolved
@@ -217,9 +217,6 @@
         agent.log.debug "Got registration"
         register(agent.load_packet(msg))
       }
-<<<<<<< HEAD
-      amq.queue(agent.identity, :exclusive => true).bind(amq.fanout(agent.identity)).subscribe{ |msg|
-=======
 
       offline_queue = amq.queue("nanite-offline")
       offline_queue.subscribe(:ack => true) do |info, req|
@@ -245,7 +242,6 @@
       EM.add_periodic_timer(agent.offline_redelivery_frequency) { offline_queue.recover }
 
       amq.queue(agent.identity, :exclusive => true).subscribe{ |msg|
->>>>>>> e49f2b5c
         msg = agent.load_packet(msg)
         agent.log.debug "Got a message: #{msg.inspect}"
         agent.reducer.handle_result(msg)
